--- conflicted
+++ resolved
@@ -1,8 +1,4 @@
-<<<<<<< HEAD
-use crate::{instance, utils};
-=======
-use crate::{camera, instance, mesh, pipeline_handler, texture, utils, design};
->>>>>>> 05ee5637
+use crate::{instance, utils, design};
 use crate::{PhySize, WindowEvent};
 use iced_wgpu::wgpu;
 use iced_winit::winit;
@@ -15,27 +11,16 @@
 use futures::executor;
 use utils::BufferDimensions;
 use ultraviolet::{Vec3, Rotor3};
-<<<<<<< HEAD
 mod camera;
 mod view;
 use view::{View, ViewUpdate};
 mod controller;
 use controller::{ Controller, Consequence };
-=======
 use design::Design;
->>>>>>> 05ee5637
 
 type ViewPtr = Rc<RefCell<View>>;
 pub struct Scene {
-<<<<<<< HEAD
-    /// the number of tube to display
-=======
-    state: State,
     designs: Vec<Design>,
-    pipeline_handlers: PipelineHandlers,
-    /// the number of tube to display
-    depth_texture: Texture,
->>>>>>> 05ee5637
     update: SceneUpdate,
     selected_id: Option<u32>,
     view: ViewPtr,
@@ -51,13 +36,8 @@
         let view = Rc::new(RefCell::new(View::new(size, device)));
         let controller = Controller::new(view.clone(), size);
         Self {
-<<<<<<< HEAD
             view,
-=======
             designs: Vec::new(),
-            state,
-            depth_texture,
->>>>>>> 05ee5637
             update,
             selected_id: None,
             controller,
