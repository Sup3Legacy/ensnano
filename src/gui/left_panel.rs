use std::collections::BTreeMap;
use std::sync::{Arc, Mutex};

use iced::{container, Background, Column, Container, Image, Row};
use iced_wgpu::Renderer;
use iced_winit::winit::dpi::{LogicalPosition, LogicalSize};
use iced_winit::{
    button, scrollable, slider, text_input, Button, Checkbox, Color, Command, Element, Length,
    Program, Scrollable, Slider, Text, TextInput,
};
use native_dialog::FileDialog;
use ultraviolet::Vec3;

use color_space::{Hsv, Rgb};

use crate::mediator::{ActionMode, SelectionMode};

use super::{FogParameters as Fog, OverlayType, Requests};
mod color_picker;
use color_picker::ColorPicker;
mod sequence_input;
use sequence_input::SequenceInput;
use text_input_style::BadValue;
mod discrete_value;
use discrete_value::{FactoryId, RequestFactory, Requestable, ValueId};

const BUTTON_SIZE: u16 = 40;

pub struct LeftPanel {
    scroll_sensitivity_slider: slider::State,
    selection_mode: SelectionMode,
    action_mode: ActionMode,
    global_scroll: scrollable::State,
    logical_size: LogicalSize<f64>,
    logical_position: LogicalPosition<f64>,
    scroll_sensitivity: f32,
    #[allow(dead_code)]
    open_color: button::State,
    sequence_input: SequenceInput,
    requests: Arc<Mutex<Requests>>,
    action_mode_state: ActionModeState,
    selection_mode_state: SelectionModeState,
    color_picker: ColorPicker,
    camera_target_buttons: [button::State; 6],
    camera_rotation_buttons: [button::State; 4],
    xz: isize,
    yz: isize,
    length_helices: usize,
    position_helices: isize,
    length_str: String,
    position_str: String,
    builder_input: [text_input::State; 2],
    show_torsion: bool,
    fog: FogParameters,
    physical_simulation: PhysicalSimulation,
<<<<<<< HEAD
    hyperboloid: Hyperboloid,
=======
    scroll_sensitivity_factory: RequestFactory<ScrollSentivity>,
>>>>>>> aec7653c
}

#[derive(Debug, Clone)]
pub enum Message {
    SelectionModeChanged(SelectionMode),
    Resized(LogicalSize<f64>, LogicalPosition<f64>),
    #[allow(dead_code)]
    OpenColor,
    ActionModeChanged(ActionMode),
    SequenceChanged(String),
    SequenceFileRequested,
    ScrollSensitivityChanged(f32),
    StrandColorChanged(Color),
    HueChanged(f32),
    NewGrid,
    FixPoint(Vec3, Vec3),
    RotateCam(f32, f32),
    PositionHelicesChanged(String),
    LengthHelicesChanged(String),
    ShowTorsion(bool),
    FogVisibility(bool),
    FogRadius(f32),
    FogLength(f32),
    FogCamera(bool),
    SimRoll(bool),
    SimSprings(bool),
    SimRequest,
    NewDesign,
<<<<<<< HEAD
    HyperboloidShift(f32),
    HyperboloidLength(f32),
    HyperboloidRadius(f32),
    HyperboloidRaidiusShift(f32),
=======
    DescreteValue {
        factory_id: FactoryId,
        value_id: ValueId,
        value: f32,
    },
>>>>>>> aec7653c
}

impl LeftPanel {
    pub fn new(
        requests: Arc<Mutex<Requests>>,
        logical_size: LogicalSize<f64>,
        logical_position: LogicalPosition<f64>,
    ) -> Self {
        Self {
            selection_mode: Default::default(),
            scroll_sensitivity_slider: Default::default(),
            action_mode: Default::default(),
            global_scroll: Default::default(),
            logical_size,
            logical_position,
            scroll_sensitivity: 0f32,
            open_color: Default::default(),
            sequence_input: SequenceInput::new(),
            requests,
            action_mode_state: Default::default(),
            selection_mode_state: Default::default(),
            color_picker: ColorPicker::new(),
            camera_rotation_buttons: Default::default(),
            camera_target_buttons: Default::default(),
            xz: 0,
            yz: 0,
            builder_input: Default::default(),
            length_helices: 0,
            position_helices: 0,
            length_str: "0".to_string(),
            position_str: "0".to_string(),
            show_torsion: false,
            fog: Default::default(),
            physical_simulation: Default::default(),
<<<<<<< HEAD
            hyperboloid: Default::default(),
=======
            scroll_sensitivity_factory: RequestFactory::new(0, ScrollSentivity {}),
>>>>>>> aec7653c
        }
    }

    pub fn resize(
        &mut self,
        logical_size: LogicalSize<f64>,
        logical_position: LogicalPosition<f64>,
    ) {
        self.logical_size = logical_size;
        self.logical_position = logical_position;
    }
}

impl Program for LeftPanel {
    type Renderer = Renderer;
    type Message = Message;

    fn update(&mut self, message: Message) -> Command<Message> {
        match message {
            Message::SelectionModeChanged(selection_mode) => {
                if selection_mode != self.selection_mode {
                    let action_mode = if self.action_mode.is_build() {
                        match selection_mode {
                            SelectionMode::Grid => Some(ActionMode::BuildHelix {
                                position: self.position_helices,
                                length: self.length_helices,
                            }),
                            _ => {
                                if let ActionMode::BuildHelix { .. } = self.action_mode {
                                    Some(ActionMode::Build(false))
                                } else {
                                    None
                                }
                            }
                        }
                    } else {
                        None
                    };
                    self.selection_mode = selection_mode;
                    if let Some(action_mode) = action_mode {
                        self.action_mode = action_mode.clone();
                        self.requests.lock().unwrap().action_mode = Some(action_mode);
                    }
                    self.requests.lock().unwrap().selection_mode = Some(selection_mode);
                }
            }
            Message::ActionModeChanged(action_mode) => {
                let action_mode = if action_mode.is_build() {
                    match self.selection_mode {
                        SelectionMode::Grid => ActionMode::BuildHelix {
                            position: self.position_helices,
                            length: self.length_helices,
                        },
                        _ => action_mode,
                    }
                } else {
                    action_mode
                };
                if self.action_mode != action_mode {
                    self.action_mode = action_mode;
                    self.requests.lock().unwrap().action_mode = Some(action_mode)
                }
            }
            Message::SequenceChanged(s) => {
                self.requests.lock().unwrap().sequence_change = Some(s.clone());
                self.sequence_input.update_sequence(s);
            }
            Message::ScrollSensitivityChanged(x) => {
                self.requests.lock().unwrap().scroll_sensitivity = Some(x);
                self.scroll_sensitivity = x;
            }
            Message::SequenceFileRequested => {
                let result = FileDialog::new().show_open_single_file();
                if let Ok(result) = result {
                    if let Some(path) = result {
                        let content = std::fs::read_to_string(path);
                        if let Ok(content) = content {
                            self.update(Message::SequenceChanged(content));
                        }
                    }
                }
            }
            Message::OpenColor => {
                self.requests.lock().unwrap().overlay_opened = Some(OverlayType::Color)
            }
            Message::StrandColorChanged(color) => {
                let red = ((color.r * 255.) as u32) << 16;
                let green = ((color.g * 255.) as u32) << 8;
                let blue = (color.b * 255.) as u32;
                self.color_picker.update_color(color);
                let hue = Hsv::from(Rgb::new(
                    color.r as f64 * 255.,
                    color.g as f64 * 255.,
                    color.b as f64 * 255.,
                ))
                .h;
                self.color_picker.change_hue(hue as f32);
                let color = red + green + blue;
                self.requests.lock().unwrap().strand_color_change = Some(color);
            }
            Message::HueChanged(x) => self.color_picker.change_hue(x),
            Message::Resized(size, position) => self.resize(size, position),
            Message::NewGrid => self.requests.lock().unwrap().new_grid = true,
            Message::RotateCam(xz, yz) => {
                self.xz = xz as isize;
                self.yz = yz as isize;
                self.requests.lock().unwrap().camera_rotation = Some((xz, yz));
            }
            Message::FixPoint(point, up) => {
                self.requests.lock().unwrap().camera_target = Some((point, up));
                self.xz = 0;
                self.yz = 0;
            }
            Message::LengthHelicesChanged(length_str) => {
                if let Ok(length) = length_str.parse::<usize>() {
                    self.length_helices = length
                }
                self.length_str = length_str;
                let action_mode = ActionMode::BuildHelix {
                    position: self.position_helices,
                    length: self.length_helices,
                };
                if self.action_mode != action_mode {
                    self.action_mode = action_mode;
                    self.requests.lock().unwrap().action_mode = Some(action_mode)
                }
            }
            Message::PositionHelicesChanged(position_str) => {
                if let Ok(position) = position_str.parse::<isize>() {
                    self.position_helices = position
                }
                self.position_str = position_str;
                let action_mode = ActionMode::BuildHelix {
                    position: self.position_helices,
                    length: self.length_helices,
                };
                if self.action_mode != action_mode {
                    self.action_mode = action_mode;
                    self.requests.lock().unwrap().action_mode = Some(action_mode)
                }
            }
            Message::ShowTorsion(b) => {
                self.requests.lock().unwrap().show_torsion_request = Some(b);
                self.show_torsion = b;
            }
            Message::FogVisibility(b) => {
                self.fog.visible = b;
                self.requests.lock().unwrap().fog = Some(self.fog.request());
            }
            Message::FogLength(length) => {
                self.fog.length = length;
                self.requests.lock().unwrap().fog = Some(self.fog.request());
            }
            Message::FogRadius(radius) => {
                self.fog.radius = radius;
                self.requests.lock().unwrap().fog = Some(self.fog.request());
            }
            Message::NewDesign => {
                self.show_torsion = false;
                self.physical_simulation.running = false;
                self.fog = Default::default();
            }
            Message::SimRoll(b) => {
                self.physical_simulation.roll = b;
            }
            Message::SimSprings(b) => {
                self.physical_simulation.springs = b;
            }
            Message::SimRequest => {
                self.physical_simulation.running ^= true;
                self.requests.lock().unwrap().roll_request =
                    Some(self.physical_simulation.request());
            }
            Message::FogCamera(b) => {
                self.fog.from_camera = b;
                self.requests.lock().unwrap().fog = Some(self.fog.request());
            }
<<<<<<< HEAD
            Message::HyperboloidShift(shift) => {
                self.hyperboloid.shift = shift;
                self.requests.lock().unwrap().hyperboloid = Some(self.hyperboloid.make_request());
            }
            Message::HyperboloidRadius(radius) => {
                self.hyperboloid.radius = radius;
                self.requests.lock().unwrap().hyperboloid = Some(self.hyperboloid.make_request());
            }
            Message::HyperboloidLength(length) => {
                self.hyperboloid.length = length;
                self.requests.lock().unwrap().hyperboloid = Some(self.hyperboloid.make_request());
            }
            Message::HyperboloidRaidiusShift(radius_shift) => {
                self.hyperboloid.radius_shift = radius_shift;
                self.requests.lock().unwrap().hyperboloid = Some(self.hyperboloid.make_request());
            }
=======
            Message::DescreteValue {
                factory_id,
                value_id,
                value,
            } => match factory_id.0 {
                0 => {
                    let request = &mut self.requests.lock().unwrap().scroll_sensitivity;
                    self.scroll_sensitivity_factory
                        .update_request(value_id, value, request);
                }
                _ => unreachable!(),
            },
>>>>>>> aec7653c
        };
        Command::none()
    }

    fn view(&mut self) -> Element<Message, Renderer> {
        let width = self.logical_size.cast::<u16>().width;

        let slider = Slider::new(
            &mut self.scroll_sensitivity_slider,
            -20f32..=20f32,
            self.scroll_sensitivity,
            Message::ScrollSensitivityChanged,
        );

        let mut global_scroll = Scrollable::new(&mut self.global_scroll)
            .width(Length::Units(width))
            .push(Text::new("Scroll sensitivity"))
            .push(slider);

        let mut selection_buttons = vec![
            Button::new(
                &mut self.selection_mode_state.grid,
                if self.selection_mode == SelectionMode::Grid {
                    Image::new(format!(
                        "{}/icons/icons/Grid-on.png",
                        env!("CARGO_MANIFEST_DIR")
                    ))
                } else {
                    Image::new(format!(
                        "{}/icons/icons/Grid-off.png",
                        env!("CARGO_MANIFEST_DIR")
                    ))
                },
            )
            .on_press(Message::SelectionModeChanged(SelectionMode::Grid))
            .style(ButtonStyle(self.selection_mode == SelectionMode::Grid))
            .width(Length::Units(BUTTON_SIZE)),
            Button::new(
                &mut self.selection_mode_state.helix,
                if self.selection_mode == SelectionMode::Helix {
                    Image::new(format!(
                        "{}/icons/icons/Helix-on.png",
                        env!("CARGO_MANIFEST_DIR")
                    ))
                } else {
                    Image::new(format!(
                        "{}/icons/icons/Helix-off.png",
                        env!("CARGO_MANIFEST_DIR")
                    ))
                },
            )
            .on_press(Message::SelectionModeChanged(SelectionMode::Helix))
            .style(ButtonStyle(self.selection_mode == SelectionMode::Helix))
            .width(Length::Units(BUTTON_SIZE)),
            Button::new(
                &mut self.selection_mode_state.strand,
                if self.selection_mode == SelectionMode::Strand {
                    Image::new(format!(
                        "{}/icons/icons/Strand-on.png",
                        env!("CARGO_MANIFEST_DIR")
                    ))
                } else {
                    Image::new(format!(
                        "{}/icons/icons/Strand-off.png",
                        env!("CARGO_MANIFEST_DIR")
                    ))
                },
            )
            .on_press(Message::SelectionModeChanged(SelectionMode::Strand))
            .style(ButtonStyle(self.selection_mode == SelectionMode::Strand))
            .width(Length::Units(BUTTON_SIZE)),
            Button::new(
                &mut self.selection_mode_state.nucleotide,
                if self.selection_mode == SelectionMode::Nucleotide {
                    Image::new(format!(
                        "{}/icons/icons/Nucleotide-on.png",
                        env!("CARGO_MANIFEST_DIR")
                    ))
                } else {
                    Image::new(format!(
                        "{}/icons/icons/Nucleotide-off.png",
                        env!("CARGO_MANIFEST_DIR")
                    ))
                },
            )
            .on_press(Message::SelectionModeChanged(SelectionMode::Nucleotide))
            .style(ButtonStyle(
                self.selection_mode == SelectionMode::Nucleotide,
            ))
            .width(Length::Units(BUTTON_SIZE)),
        ];

        global_scroll = global_scroll.spacing(5).push(Text::new("SelectionMode"));
        while selection_buttons.len() > 0 {
            let mut row = Row::new();
            row = row.push(selection_buttons.pop().unwrap()).spacing(5);
            let mut space = BUTTON_SIZE + 5;
            while space + BUTTON_SIZE < width && selection_buttons.len() > 0 {
                row = row.push(selection_buttons.pop().unwrap()).spacing(5);
                space += BUTTON_SIZE + 5;
            }
            global_scroll = global_scroll.spacing(5).push(row)
        }

        let mut action_buttons = vec![
            Button::new(
                &mut self.action_mode_state.select,
                if self.action_mode == ActionMode::Normal {
                    Image::new(format!(
                        "{}/icons/icons/Select-on.png",
                        env!("CARGO_MANIFEST_DIR")
                    ))
                } else {
                    Image::new(format!(
                        "{}/icons/icons/Select-off.png",
                        env!("CARGO_MANIFEST_DIR")
                    ))
                },
            )
            .on_press(Message::ActionModeChanged(ActionMode::Normal))
            .style(ButtonStyle(self.action_mode == ActionMode::Normal))
            .width(Length::Units(40)),
            Button::new(
                &mut self.action_mode_state.translate,
                if self.action_mode == ActionMode::Translate {
                    Image::new(format!(
                        "{}/icons/icons/Move-on.png",
                        env!("CARGO_MANIFEST_DIR")
                    ))
                } else {
                    Image::new(format!(
                        "{}/icons/icons/Move-off.png",
                        env!("CARGO_MANIFEST_DIR")
                    ))
                },
            )
            .on_press(Message::ActionModeChanged(ActionMode::Translate))
            .style(ButtonStyle(self.action_mode == ActionMode::Translate))
            .width(Length::Units(40)),
            Button::new(
                &mut self.action_mode_state.rotate,
                if self.action_mode == ActionMode::Rotate {
                    Image::new(format!(
                        "{}/icons/icons/Rotate-on.png",
                        env!("CARGO_MANIFEST_DIR")
                    ))
                } else {
                    Image::new(format!(
                        "{}/icons/icons/Rotate-off.png",
                        env!("CARGO_MANIFEST_DIR")
                    ))
                },
            )
            .on_press(Message::ActionModeChanged(ActionMode::Rotate))
            .style(ButtonStyle(self.action_mode == ActionMode::Rotate))
            .width(Length::Units(40)),
            Button::new(
                &mut self.action_mode_state.build,
                if self.action_mode.is_build() {
                    Image::new(format!(
                        "{}/icons/icons/Build-on.png",
                        env!("CARGO_MANIFEST_DIR")
                    ))
                } else {
                    Image::new(format!(
                        "{}/icons/icons/Build-off.png",
                        env!("CARGO_MANIFEST_DIR")
                    ))
                },
            )
            .on_press(Message::ActionModeChanged(ActionMode::Build(false)))
            .style(ButtonStyle(self.action_mode.is_build()))
            .width(Length::Units(40)),
            Button::new(
                &mut self.action_mode_state.cut,
                if self.action_mode == ActionMode::Cut {
                    Image::new(format!(
                        "{}/icons/icons/Cut-on.png",
                        env!("CARGO_MANIFEST_DIR")
                    ))
                    .width(Length::Units(BUTTON_SIZE))
                } else {
                    Image::new(format!(
                        "{}/icons/icons/Cut-off.png",
                        env!("CARGO_MANIFEST_DIR")
                    ))
                    .width(Length::Units(BUTTON_SIZE))
                },
            )
            .on_press(Message::ActionModeChanged(ActionMode::Cut))
            .width(Length::Units(40))
            .style(ButtonStyle(self.action_mode == ActionMode::Cut)),
            Button::new(
                &mut self.action_mode_state.add_grid,
                Image::new(format!(
                    "{}/icons/icons/NewGrid-on.png",
                    env!("CARGO_MANIFEST_DIR")
                ))
                .width(Length::Units(BUTTON_SIZE)),
            )
            .on_press(Message::NewGrid)
            .width(Length::Units(40)),
        ];

        let mut inputs = self.builder_input.iter_mut();

        let position_input = TextInput::new(
            inputs.next().unwrap(),
            "Position",
            &self.position_str,
            Message::PositionHelicesChanged,
        )
        .style(BadValue(
            self.position_str == self.position_helices.to_string(),
        ));

        let length_input = TextInput::new(
            inputs.next().unwrap(),
            "Length",
            &self.length_str,
            Message::LengthHelicesChanged,
        )
        .style(BadValue(self.length_str == self.length_helices.to_string()));

        global_scroll = global_scroll.spacing(5).push(Text::new("Action Mode"));
        while action_buttons.len() > 0 {
            let mut row = Row::new();
            row = row.push(action_buttons.remove(0)).spacing(5);
            let mut space = BUTTON_SIZE + 5;
            while space + BUTTON_SIZE < width && action_buttons.len() > 0 {
                row = row.push(action_buttons.remove(0)).spacing(5);
                space += BUTTON_SIZE + 5;
            }
            global_scroll = global_scroll.spacing(5).push(row)
        }

        if let ActionMode::Build(b) = self.action_mode {
            global_scroll = global_scroll.spacing(5).push(
                Checkbox::new(b, "Stick", |b| {
                    Message::ActionModeChanged(ActionMode::Build(b))
                })
                .size(12)
                .text_size(12),
            )
        } else if let ActionMode::BuildHelix { .. } = self.action_mode {
            let row = Row::new()
                .push(
                    Column::new()
                        .push(Text::new("Position strand").size(14).color(Color::BLACK))
                        .push(position_input)
                        .width(Length::Units(width / 2)),
                )
                .push(
                    Column::new()
                        .push(Text::new("Length strands").size(14).color(Color::BLACK))
                        .push(length_input),
                );
            global_scroll = global_scroll.push(row);
        }

        let mut target_buttons: Vec<_> = self
            .camera_target_buttons
            .iter_mut()
            .enumerate()
            .map(|(i, s)| {
                Button::new(s, Text::new(target_text(i)).size(10))
                    .on_press(target_message(i))
                    .width(Length::Units(30))
            })
            .collect();
        global_scroll = global_scroll.spacing(5).push(Text::new("Camera Target"));
        while target_buttons.len() > 0 {
            let mut row = Row::new();
            row = row.push(target_buttons.remove(0)).spacing(5);
            let mut space = 30 + 5;
            while space + 30 < width && target_buttons.len() > 0 {
                row = row.push(target_buttons.remove(0)).spacing(5);
                space += 30 + 5;
            }
            global_scroll = global_scroll.spacing(5).push(row)
        }

        let xz = self.xz;
        let yz = self.yz;
        let mut rotate_buttons: Vec<_> = self
            .camera_rotation_buttons
            .iter_mut()
            .enumerate()
            .map(|(i, s)| {
                Button::new(s, Text::new(rotation_text(i))).on_press(rotation_message(i, xz, yz))
            })
            .collect();

        global_scroll = global_scroll.spacing(5).push(Text::new("Rotate Camera"));
        while rotate_buttons.len() > 0 {
            let mut row = Row::new();
            row = row.push(rotate_buttons.remove(0)).spacing(5);
            let mut space = 30 + 5;
            while space + 30 < width && rotate_buttons.len() > 0 {
                row = row.push(rotate_buttons.remove(0)).spacing(5);
                space += 30 + 5;
            }
            global_scroll = global_scroll.spacing(5).push(row)
        }
        global_scroll = global_scroll
            .push(self.physical_simulation.view())
            .max_height(self.logical_size.height as u32);

        let mut widget = global_scroll
            .push(Checkbox::new(
                self.show_torsion,
                "Show Torsion",
                Message::ShowTorsion,
            ))
            .width(Length::Units(width));

        let color_square = self.color_picker.color_square();
        if self.selection_mode == SelectionMode::Strand {
            widget = widget
                .spacing(5)
                .push(self.color_picker.view())
                .push(
                    Row::new()
                        .push(color_square)
                        .push(iced::Space::new(Length::FillPortion(4), Length::Shrink)),
                )
                .push(self.sequence_input.view());
        }
        widget = widget.push(self.fog.view());
<<<<<<< HEAD
        widget = widget.push(self.hyperboloid.view());
=======
        for view in self.scroll_sensitivity_factory.view().into_iter() {
            widget = widget.push(view);
        }
>>>>>>> aec7653c

        Container::new(widget)
            .style(TopBarStyle)
            .height(Length::Fill)
            .into()
    }
}

struct TopBarStyle;
impl container::StyleSheet for TopBarStyle {
    fn style(&self) -> container::Style {
        container::Style {
            background: Some(Background::Color(BACKGROUND)),
            text_color: Some(Color::WHITE),
            ..container::Style::default()
        }
    }
}

pub const BACKGROUND: Color = Color::from_rgb(
    0xA4 as f32 / 255.0,
    0xD4 as f32 / 255.0,
    0xFF as f32 / 255.0,
);

pub struct ColorOverlay {
    logical_size: LogicalSize<f64>,
    color_picker: ColorPicker,
    close_button: iced::button::State,
    requests: Arc<Mutex<Requests>>,
}

impl ColorOverlay {
    pub fn new(requests: Arc<Mutex<Requests>>, logical_size: LogicalSize<f64>) -> Self {
        Self {
            logical_size,
            close_button: Default::default(),
            color_picker: ColorPicker::new(),
            requests,
        }
    }

    pub fn resize(&mut self, logical_size: LogicalSize<f64>) {
        self.logical_size = logical_size;
    }
}

#[derive(Debug, Clone)]
pub enum ColorMessage {
    StrandColorChanged(Color),
    HueChanged(f32),
    #[allow(dead_code)]
    Resized(LogicalSize<f64>),
    Closed,
}

impl Program for ColorOverlay {
    type Renderer = Renderer;
    type Message = ColorMessage;

    fn update(&mut self, message: ColorMessage) -> Command<ColorMessage> {
        match message {
            ColorMessage::StrandColorChanged(color) => {
                let red = ((color.r * 255.) as u32) << 16;
                let green = ((color.g * 255.) as u32) << 8;
                let blue = (color.b * 255.) as u32;
                self.color_picker.update_color(color);
                let hue = Hsv::from(Rgb::new(
                    color.r as f64 * 255.,
                    color.g as f64 * 255.,
                    color.b as f64 * 255.,
                ))
                .h;
                self.color_picker.change_hue(hue as f32);
                let color = red + green + blue;
                self.requests.lock().unwrap().strand_color_change = Some(color);
            }
            ColorMessage::HueChanged(x) => self.color_picker.change_hue(x),
            ColorMessage::Closed => {
                self.requests.lock().unwrap().overlay_closed = Some(OverlayType::Color)
            }
            ColorMessage::Resized(size) => self.resize(size),
        };
        Command::none()
    }

    fn view(&mut self) -> Element<ColorMessage, Renderer> {
        let width = self.logical_size.cast::<u16>().width;

        let widget = Column::new()
            .width(Length::Units(width))
            .height(Length::Fill)
            .spacing(5)
            .push(self.color_picker.new_view())
            .spacing(5)
            .push(
                Button::new(&mut self.close_button, Text::new("Close"))
                    .on_press(ColorMessage::Closed),
            );

        Container::new(widget)
            .style(FloatingStyle)
            .height(Length::Fill)
            .into()
    }
}

struct FloatingStyle;
impl container::StyleSheet for FloatingStyle {
    fn style(&self) -> container::Style {
        container::Style {
            background: Some(Background::Color(BACKGROUND)),
            text_color: Some(Color::WHITE),
            border_width: 3_f32,
            border_radius: 3_f32,
            border_color: Color::BLACK,
            ..container::Style::default()
        }
    }
}

struct ButtonStyle(bool);

impl iced_wgpu::button::StyleSheet for ButtonStyle {
    fn active(&self) -> iced_wgpu::button::Style {
        iced_wgpu::button::Style {
            border_width: if self.0 { 3_f32 } else { 1_f32 },
            border_radius: if self.0 { 3_f32 } else { 2_f32 },
            border_color: if self.0 {
                Color::BLACK
            } else {
                [0.7, 0.7, 0.7].into()
            },
            background: Some(Background::Color([0.87, 0.87, 0.87].into())),
            //background: Some(Background::Color(BACKGROUND)),
            ..Default::default()
        }
    }
}

#[derive(Default, Debug, Clone)]
struct SelectionModeState {
    pub nucleotide: button::State,
    pub strand: button::State,
    pub helix: button::State,
    pub grid: button::State,
}

#[derive(Default, Debug, Clone)]
struct ActionModeState {
    pub select: button::State,
    pub translate: button::State,
    pub rotate: button::State,
    pub build: button::State,
    pub cut: button::State,
    pub add_grid: button::State,
}

fn target_message(i: usize) -> Message {
    match i {
        0 => Message::FixPoint(Vec3::unit_x(), Vec3::unit_y()),
        1 => Message::FixPoint(-Vec3::unit_x(), Vec3::unit_y()),
        2 => Message::FixPoint(Vec3::unit_y(), Vec3::unit_z()),
        3 => Message::FixPoint(-Vec3::unit_y(), -Vec3::unit_z()),
        4 => Message::FixPoint(Vec3::unit_z(), Vec3::unit_y()),
        _ => Message::FixPoint(-Vec3::unit_z(), Vec3::unit_y()),
    }
}

fn rotation_message(i: usize, xz: isize, yz: isize) -> Message {
    let angle_xz = match i {
        0 => {
            if xz % 90 == 30 || xz % 90 == 45 {
                15f32.to_radians()
            } else {
                30f32.to_radians()
            }
        }
        1 => {
            if xz % 90 == 60 || xz % 90 == 45 {
                -15f32.to_radians()
            } else {
                -30f32.to_radians()
            }
        }
        _ => 0f32,
    };
    let angle_yz = match i {
        2 => {
            if yz % 90 == 30 || yz % 90 == 45 {
                -15f32.to_radians()
            } else {
                -30f32.to_radians()
            }
        }
        3 => {
            if yz % 90 == 60 || yz % 90 == 45 {
                15f32.to_radians()
            } else {
                30f32.to_radians()
            }
        }
        _ => 0f32,
    };
    Message::RotateCam(angle_xz, angle_yz)
}

fn rotation_text(i: usize) -> String {
    match i {
        0 => "←".to_string(),
        1 => "→".to_string(),
        2 => "↑".to_string(),
        _ => "↓".to_string(),
    }
}

fn target_text(i: usize) -> String {
    match i {
        0 => "X+".to_string(),
        1 => "X-".to_string(),
        2 => "Y+".to_string(),
        3 => "Y-".to_string(),
        4 => "Z+".to_string(),
        _ => "Z-".to_string(),
    }
}

mod text_input_style {
    use iced::{Background, Color};
    use iced_wgpu::text_input::*;
    pub struct BadValue(pub bool);
    impl iced_wgpu::text_input::StyleSheet for BadValue {
        fn active(&self) -> Style {
            Style {
                background: Background::Color(Color::WHITE),
                border_radius: 5.0,
                border_width: 1.0,
                border_color: Color::from_rgb(0.7, 0.7, 0.7),
            }
        }

        fn focused(&self) -> Style {
            Style {
                border_color: Color::from_rgb(0.5, 0.5, 0.5),
                ..self.active()
            }
        }

        fn placeholder_color(&self) -> Color {
            Color::from_rgb(0.7, 0.7, 0.7)
        }

        fn value_color(&self) -> Color {
            if self.0 {
                Color::from_rgb(0.3, 0.3, 0.3)
            } else {
                Color::from_rgb(1., 0.3, 0.3)
            }
        }

        fn selection_color(&self) -> Color {
            Color::from_rgb(0.8, 0.8, 1.0)
        }
    }
}

struct FogParameters {
    visible: bool,
    from_camera: bool,
    radius: f32,
    radius_slider: slider::State,
    length: f32,
    length_slider: slider::State,
}

impl FogParameters {
    fn view(&mut self) -> Column<Message> {
        let mut column = Column::new()
            .push(Text::new("Fog"))
            .push(Checkbox::new(
                self.visible,
                "Visible",
                Message::FogVisibility,
            ))
            .push(Checkbox::new(
                self.from_camera,
                "From Camera",
                Message::FogCamera,
            ));

        if self.visible {
            column = column
                .push(Text::new("Radius"))
                .push(Slider::new(
                    &mut self.radius_slider,
                    0f32..=100f32,
                    self.radius,
                    Message::FogRadius,
                ))
                .push(Text::new("Length"))
                .push(Slider::new(
                    &mut self.length_slider,
                    0f32..=100f32,
                    self.length,
                    Message::FogLength,
                ));
        }
        column
    }

    fn request(&self) -> Fog {
        Fog {
            radius: self.radius,
            active: self.visible,
            length: self.length,
            from_camera: self.from_camera,
            alt_fog_center: None,
        }
    }
}

impl Default for FogParameters {
    fn default() -> Self {
        Self {
            visible: false,
            length: 10.,
            radius: 10.,
            length_slider: Default::default(),
            radius_slider: Default::default(),
            from_camera: false,
        }
    }
}

#[derive(Default)]
struct PhysicalSimulation {
    go_stop_button: button::State,
    pub running: bool,
    pub roll: bool,
    pub springs: bool,
}

impl PhysicalSimulation {
    fn view(&mut self) -> Row<Message> {
        let left_column = Column::new()
            .push(Checkbox::new(self.roll, "Roll", Message::SimRoll))
            .push(Checkbox::new(self.springs, "Spring", Message::SimSprings));
        let button_str = if self.running { "Stop" } else { "Go" };
        let right_column = Column::new().push(
            Button::new(&mut self.go_stop_button, Text::new(button_str))
                .on_press(Message::SimRequest),
        );
        Row::new().push(left_column).push(right_column)
    }

    fn request(&self) -> SimulationRequest {
        SimulationRequest {
            roll: self.roll,
            springs: self.springs,
        }
    }
}

#[derive(Clone)]
pub struct SimulationRequest {
    pub roll: bool,
    pub springs: bool,
}

<<<<<<< HEAD
struct Hyperboloid {
    pub radius: f32,
    pub length: f32,
    pub shift: f32,
    pub radius_shift: f32,
    radius_slider: slider::State,
    incr_radius: button::State,
    decr_radius: button::State,
    length_slider: slider::State,
    incr_length: button::State,
    decr_length: button::State,
    shift_slider: slider::State,
    incr_shift: button::State,
    decr_shift: button::State,
    radius_shift_slider: slider::State,
    incr_radius_shift: button::State,
    decr_radius_shift: button::State,
}

impl Default for Hyperboloid {
    fn default() -> Self {
        Self {
            length: 100.,
            radius: 10.,
            shift: 0f32,
            radius_shift: 1.,
            decr_shift: Default::default(),
            incr_shift: Default::default(),
            decr_length: Default::default(),
            incr_length: Default::default(),
            decr_radius: Default::default(),
            incr_radius: Default::default(),
            shift_slider: Default::default(),
            radius_slider: Default::default(),
            length_slider: Default::default(),
            radius_shift_slider: Default::default(),
            incr_radius_shift: Default::default(),
            decr_radius_shift: Default::default(),
        }
    }
}

impl Hyperboloid {
    fn view(&mut self) -> Column<Message> {
        use std::f32::consts::PI;
        let incr_radius = if self.radius < 29.9 {
            Button::new(&mut self.incr_radius, Text::new("+"))
                .on_press(Message::HyperboloidRadius(self.radius + 1.))
        } else {
            Button::new(&mut self.incr_radius, Text::new("+"))
        };
        let decr_radius = if self.radius > 3.1 {
            Button::new(&mut self.decr_radius, Text::new("-"))
                .on_press(Message::HyperboloidRadius(self.radius - 1.))
        } else {
            Button::new(&mut self.decr_radius, Text::new("-"))
        };

        let incr_length = if self.length < 199.9 {
            Button::new(&mut self.incr_length, Text::new("+"))
                .on_press(Message::HyperboloidLength(self.length + 1.))
        } else {
            Button::new(&mut self.incr_length, Text::new("+"))
        };
        let decr_length = if self.length > 1.1 {
            Button::new(&mut self.decr_length, Text::new("-"))
                .on_press(Message::HyperboloidLength(self.length - 1.))
        } else {
            Button::new(&mut self.decr_length, Text::new("-"))
        };

        let incr_shift = if self.shift < PI - 2.1f32.to_radians() {
            Button::new(&mut self.incr_shift, Text::new("+"))
                .on_press(Message::HyperboloidShift(self.shift + 1f32.to_radians()))
        } else {
            Button::new(&mut self.incr_shift, Text::new("+"))
        };
        let decr_shift = if self.length > -PI + 2.1f32.to_radians() {
            Button::new(&mut self.decr_shift, Text::new("-"))
                .on_press(Message::HyperboloidShift(self.shift - 1f32.to_radians()))
        } else {
            Button::new(&mut self.decr_shift, Text::new("-"))
        };

        let incr_radius_shift = if self.radius_shift < 0.99 {
            Button::new(&mut self.incr_radius_shift, Text::new("+"))
                .on_press(Message::HyperboloidRaidiusShift(self.radius_shift + 0.01))
        } else {
            Button::new(&mut self.incr_radius_shift, Text::new("+"))
        };
        let decr_radius_shift = if self.radius_shift > 0.01 {
            Button::new(&mut self.decr_radius_shift, Text::new("-"))
                .on_press(Message::HyperboloidRaidiusShift(self.radius_shift - 0.01))
        } else {
            Button::new(&mut self.decr_radius_shift, Text::new("-"))
        };

        let angle_limit = PI - 1f32.to_radians();

        Column::new()
            .push(Text::new("Hyperboloid"))
            .push(
                Row::new()
                    .push(Text::new("Nb helices"))
                    .push(decr_radius)
                    .push(incr_radius),
            )
            .push(Slider::new(
                &mut self.radius_slider,
                3f32..=30f32,
                self.radius,
                Message::HyperboloidRadius,
            ))
            .push(
                Row::new()
                    .push(Text::new("Length"))
                    .push(decr_length)
                    .push(incr_length),
            )
            .push(Slider::new(
                &mut self.length_slider,
                1f32..=200f32,
                self.length,
                Message::HyperboloidLength,
            ))
            .push(
                Row::new()
                    .push(Text::new("Shift"))
                    .push(decr_shift)
                    .push(incr_shift),
            )
            .push(
                Slider::new(
                    &mut self.shift_slider,
                    -angle_limit..=angle_limit,
                    self.shift,
                    Message::HyperboloidShift,
                )
                .step(1f32.to_radians()),
            )
            .push(
                Row::new()
                    .push(Text::new("Size"))
                    .push(decr_radius_shift)
                    .push(incr_radius_shift),
            )
            .push(
                Slider::new(
                    &mut self.radius_shift_slider,
                    0f32..=1f32,
                    self.radius_shift,
                    Message::HyperboloidRaidiusShift,
                )
                .step(0.01),
            )
    }

    pub fn make_request(&self) -> HyperboloidRequest {
        HyperboloidRequest {
            radius: self.radius.round() as usize,
            length: self.length,
            shift: self.shift,
            radius_shift: self.radius_shift,
        }
    }
}

#[derive(Clone)]
pub struct HyperboloidRequest {
    pub radius: usize,
    pub length: f32,
    pub shift: f32,
    pub radius_shift: f32,
=======
pub struct ScrollSentivity {}

impl Requestable for ScrollSentivity {
    type Request = f32;
    fn request_from_values(&self, values: &[f32]) -> f32 {
        values[0]
    }
    fn nb_values(&self) -> usize {
        1
    }
    fn initial_value(&self, n: usize) -> f32 {
        if n == 0 {
            0f32
        } else {
            unreachable!()
        }
    }
    fn min_val(&self, n: usize) -> f32 {
        if n == 0 {
            -20f32
        } else {
            unreachable!()
        }
    }
    fn max_val(&self, n: usize) -> f32 {
        if n == 0 {
            20f32
        } else {
            unreachable!()
        }
    }
    fn step_val(&self, n: usize) -> f32 {
        if n == 0 {
            1f32
        } else {
            unreachable!()
        }
    }
    fn name_val(&self, n: usize) -> String {
        if n == 0 {
            String::from("ScrollSentivity")
        } else {
            unreachable!()
        }
    }
>>>>>>> aec7653c
}<|MERGE_RESOLUTION|>--- conflicted
+++ resolved
@@ -53,11 +53,8 @@
     show_torsion: bool,
     fog: FogParameters,
     physical_simulation: PhysicalSimulation,
-<<<<<<< HEAD
     hyperboloid: Hyperboloid,
-=======
     scroll_sensitivity_factory: RequestFactory<ScrollSentivity>,
->>>>>>> aec7653c
 }
 
 #[derive(Debug, Clone)]
@@ -86,18 +83,15 @@
     SimSprings(bool),
     SimRequest,
     NewDesign,
-<<<<<<< HEAD
     HyperboloidShift(f32),
     HyperboloidLength(f32),
     HyperboloidRadius(f32),
     HyperboloidRaidiusShift(f32),
-=======
     DescreteValue {
         factory_id: FactoryId,
         value_id: ValueId,
         value: f32,
     },
->>>>>>> aec7653c
 }
 
 impl LeftPanel {
@@ -132,11 +126,8 @@
             show_torsion: false,
             fog: Default::default(),
             physical_simulation: Default::default(),
-<<<<<<< HEAD
             hyperboloid: Default::default(),
-=======
             scroll_sensitivity_factory: RequestFactory::new(0, ScrollSentivity {}),
->>>>>>> aec7653c
         }
     }
 
@@ -314,7 +305,6 @@
                 self.fog.from_camera = b;
                 self.requests.lock().unwrap().fog = Some(self.fog.request());
             }
-<<<<<<< HEAD
             Message::HyperboloidShift(shift) => {
                 self.hyperboloid.shift = shift;
                 self.requests.lock().unwrap().hyperboloid = Some(self.hyperboloid.make_request());
@@ -331,7 +321,6 @@
                 self.hyperboloid.radius_shift = radius_shift;
                 self.requests.lock().unwrap().hyperboloid = Some(self.hyperboloid.make_request());
             }
-=======
             Message::DescreteValue {
                 factory_id,
                 value_id,
@@ -344,7 +333,6 @@
                 }
                 _ => unreachable!(),
             },
->>>>>>> aec7653c
         };
         Command::none()
     }
@@ -674,13 +662,10 @@
                 .push(self.sequence_input.view());
         }
         widget = widget.push(self.fog.view());
-<<<<<<< HEAD
         widget = widget.push(self.hyperboloid.view());
-=======
         for view in self.scroll_sensitivity_factory.view().into_iter() {
             widget = widget.push(view);
         }
->>>>>>> aec7653c
 
         Container::new(widget)
             .style(TopBarStyle)
@@ -1050,7 +1035,6 @@
     pub springs: bool,
 }
 
-<<<<<<< HEAD
 struct Hyperboloid {
     pub radius: f32,
     pub length: f32,
@@ -1224,7 +1208,8 @@
     pub length: f32,
     pub shift: f32,
     pub radius_shift: f32,
-=======
+}
+
 pub struct ScrollSentivity {}
 
 impl Requestable for ScrollSentivity {
@@ -1270,5 +1255,4 @@
             unreachable!()
         }
     }
->>>>>>> aec7653c
 }