/*
ENSnano, a 3d graphical application for DNA nanostructures.
    Copyright (C) 2021  Nicolas Levy <nicolaspierrelevy@gmail.com> and Nicolas Schabanel <nicolas.schabanel@ens-lyon.fr>

    This program is free software: you can redistribute it and/or modify
    it under the terms of the GNU General Public License as published by
    the Free Software Foundation, either version 3 of the License, or
    (at your option) any later version.

    This program is distributed in the hope that it will be useful,
    but WITHOUT ANY WARRANTY; without even the implied warranty of
    MERCHANTABILITY or FITNESS FOR A PARTICULAR PURPOSE.  See the
    GNU General Public License for more details.

    You should have received a copy of the GNU General Public License
    along with this program.  If not, see <https://www.gnu.org/licenses/>.
*/
use super::icednano::{Domain, Helix};
use super::{Data, Nucl, Parameters};
use std::io::Write;
use std::path::Path;
use ultraviolet::Vec3;

const BACKBONE_TO_CM: f32 = 0.34;

struct OxDnaNucl {
    position: Vec3,
    backbone_base: Vec3,
    normal: Vec3,
    velocity: Vec3,
    angular_velocity: Vec3,
}

struct OxDnaConfig {
    time: f32,
    boundaries: [f32; 3],
    /// Etot, U and K
    kinetic_energies: [f32; 3],
    nucls: Vec<OxDnaNucl>,
}

impl OxDnaConfig {
    pub fn write<P: AsRef<Path>>(&self, path: P) -> Result<(), std::io::Error> {
        let mut file = std::fs::File::create(path)?;
        let max = self.boundaries[0].max(self.boundaries[1].max(self.boundaries[2]));
        writeln!(&mut file, "t = {}", self.time)?;
        writeln!(&mut file, "b = {} {} {}", max, max, max)?;
        writeln!(
            &mut file,
            "E = {} {} {}",
            self.kinetic_energies[0], self.kinetic_energies[1], self.kinetic_energies[2]
        )?;
        for n in self.nucls.iter() {
            writeln!(
                &mut file,
                "{} {} {} {} {} {} {} {} {} {} {} {} {} {} {}",
                n.position.x,
                n.position.y,
                n.position.z,
                n.backbone_base.x,
                n.backbone_base.y,
                n.backbone_base.z,
                n.normal.x,
                n.normal.y,
                n.normal.z,
                n.velocity.x,
                n.velocity.y,
                n.velocity.z,
                n.angular_velocity.x,
                n.angular_velocity.y,
                n.angular_velocity.z,
            )?;
        }
        Ok(())
    }
}

struct OxDnaTopology {
    nb_nucl: usize,
    nb_strand: usize,
    bounds: Vec<OxDnaBound>,
}

impl OxDnaTopology {
    pub fn write<P: AsRef<Path>>(&self, path: P) -> Result<(), std::io::Error> {
        let mut file = std::fs::File::create(path)?;
        writeln!(&mut file, "{} {}", self.nb_nucl, self.nb_strand)?;
        for bound in self.bounds.iter() {
            writeln!(
                &mut file,
                "{} {} {} {}",
                bound.strand_id, bound.base, bound.prime5, bound.prime3
            )?;
        }
        Ok(())
    }
}

struct OxDnaBound {
    strand_id: usize,
    base: char,
    prime5: isize,
    prime3: isize,
}

impl Helix {
    fn ox_dna_nucl(&self, nucl_idx: isize, forward: bool, parameters: &Parameters) -> OxDnaNucl {
        let backbone_position = self.space_pos(parameters, nucl_idx, forward);
        let backbone_base = {
            let center = self.axis_position(parameters, nucl_idx);
<<<<<<< HEAD
            (center - position).normalized()
=======
            (center - backbone_position).normalized()
>>>>>>> 69bd02e4
        };
        let normal = if forward {
            (self.axis_position(parameters, 1) - self.axis_position(parameters, 0)).normalized()
        } else {
            -(self.axis_position(parameters, 1) - self.axis_position(parameters, 0)).normalized()
        };
        let cm_position = backbone_position + backbone_base * BACKBONE_TO_CM;
        OxDnaNucl {
            position: cm_position,
            backbone_base,
            normal,
            velocity: Vec3::zero(),
            angular_velocity: Vec3::zero(),
        }
    }
}

impl Data {
    fn to_oxdna(&self) -> (OxDnaConfig, OxDnaTopology) {
        let mut nucl_id = 0isize;
        let mut boundaries = [0f32, 0f32, 0f32];
        let mut bounds = Vec::new();
        let mut nucls = Vec::new();
        let mut basis_map = self.basis_map.read().unwrap().clone();
        let mut nb_strand = 0;
        let parameters = self.design.parameters.unwrap_or_default();
        for (strand_id, s) in self.design.strands.values().enumerate() {
            nb_strand = strand_id + 1;
            let mut prev_nucl: Option<isize> = None;
            let first_strand_nucl = nucl_id;
            for d in s.domains.iter() {
                if let Domain::HelixDomain(dom) = d {
                    for position in dom.iter() {
                        let ox_nucl = self.design.helices[&dom.helix].ox_dna_nucl(
                            position,
                            dom.forward,
                            &parameters,
                        );
                        boundaries[0] = boundaries[0].max(2. * ox_nucl.position.x.abs());
                        boundaries[1] = boundaries[1].max(2. * ox_nucl.position.y.abs());
                        boundaries[2] = boundaries[2].max(2. * ox_nucl.position.z.abs());
                        nucls.push(ox_nucl);
                        let nucl = Nucl {
                            position,
                            helix: dom.helix,
                            forward: dom.forward,
                        };
                        let base = basis_map.get(&nucl).cloned().unwrap_or_else(|| {
                            basis_map
                                .get(&nucl.compl())
                                .cloned()
                                .unwrap_or_else(rand_base)
                        });
                        basis_map.insert(nucl.compl(), compl(base));
                        let bound = OxDnaBound {
                            base,
                            strand_id,
                            prime3: -1,
                            prime5: prev_nucl.unwrap_or(-1),
                        };
                        bounds.push(bound);
                        if let Some(prev) = prev_nucl {
                            bounds.get_mut(prev as usize).unwrap().prime3 = nucl_id;
                        }
                        prev_nucl = Some(nucl_id);
                        nucl_id += 1;
                    }
                }
            }
            if s.cyclic {
                bounds.iter_mut().last().unwrap().prime3 = first_strand_nucl;
                bounds.get_mut(first_strand_nucl as usize).unwrap().prime5 = nucl_id - 1;
            }
        }
        let topo = OxDnaTopology {
            bounds,
            nb_strand,
            nb_nucl: nucl_id as usize,
        };
        let config = OxDnaConfig {
            time: 0f32,
            kinetic_energies: [0f32, 0f32, 0f32],
            boundaries,
            nucls,
        };
        (config, topo)
    }

    pub fn oxdna_export(&self) {
        let mut config_name = self.file_name.clone();
        config_name.set_extension("oxdna");
        let mut topology_name = self.file_name.clone();
        topology_name.set_extension("top");
        let (config, topo) = self.to_oxdna();
        let mut success = true;
        if config.write(config_name.clone()).is_err() {
            println!("Could not write config");
            success = false;
        }
        if topo.write(topology_name.clone()).is_err() {
            println!("Could not write topo");
            success = false;
        }
        if success {
            crate::utils::message(
                format!(
                    "Successfully exported to {:?} and {:?}",
                    config_name, topology_name,
                )
                .into(),
                rfd::MessageLevel::Info,
            );
        }
    }
}

fn rand_base() -> char {
    match rand::random::<u8>() % 4 {
        0 => 'A',
        1 => 'T',
        2 => 'G',
        _ => 'C',
    }
}

fn compl(c: char) -> char {
    match c {
        'A' => 'T',
        'G' => 'C',
        'T' => 'A',
        _ => 'G',
    }
}<|MERGE_RESOLUTION|>--- conflicted
+++ resolved
@@ -108,11 +108,7 @@
         let backbone_position = self.space_pos(parameters, nucl_idx, forward);
         let backbone_base = {
             let center = self.axis_position(parameters, nucl_idx);
-<<<<<<< HEAD
-            (center - position).normalized()
-=======
             (center - backbone_position).normalized()
->>>>>>> 69bd02e4
         };
         let normal = if forward {
             (self.axis_position(parameters, 1) - self.axis_position(parameters, 0)).normalized()
