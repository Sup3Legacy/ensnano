--- conflicted
+++ resolved
@@ -2,10 +2,6 @@
 
 <!-- next-header -->
 
-<<<<<<< HEAD
-## Unreleased
-- Fix a bug in oxdna export
-=======
 ## 0.2.1
 - Take loops into account when importing cadnano file
 - Draw a cone pointing in the 3' direction at the 3' end of strands in 3D view.
@@ -21,7 +17,6 @@
 - Add a "new design" button
 - Open a dialog that ask if the user want to save their design before closing the app or opening
 an other design
->>>>>>> 69bd02e4
 - Fix import of scadnano files containing insertions or deletions & replace those by single strands
 - Fix a bug that would cause the fitting of the 2D view to be incorrect
 - Fix a bug that would incorretly initiate the length of strands when creating nanotubes
